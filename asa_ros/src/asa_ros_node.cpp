#include <glog/logging.h>

#include <cv_bridge/cv_bridge.h>
#include <tf2_eigen/tf2_eigen.h>
#include <Eigen/Geometry>

#include "asa_ros/asa_ros_node.h"

namespace asa_ros {

                                            
AsaRosNode::AsaRosNode(const ros::NodeHandle& nh,
                       const ros::NodeHandle& nh_private)
    : nh_(nh),
      nh_private_(nh_private),
      tf_buffer_(ros::Duration(120.0)),
      tf_listener_(tf_buffer_),
      world_frame_id_("world"),
      camera_frame_id_(""),
      anchor_frame_id_(""),
      tf_lookup_timeout_(0.1) {
  initFromRosParams();
}

AsaRosNode::~AsaRosNode() {}


void AsaRosNode::initFromRosParams() {

  nh_private_.param("subscriber_queue_size", queue_size, 1);
  nh_private_.param("use_approx_sync_policy", use_approx_sync_policy, false);
  nh_private_.param("activate_interface_level_logging", activate_interface_level_logging, false);

  if(queue_size > 1 || use_approx_sync_policy) {
    ROS_INFO_STREAM("Starting image and info subscribers with approximate time sync, where que-size is " << queue_size);
  }

  // Subscribe to the camera images.
  image_sub_.subscribe(nh_, "image", queue_size);
  info_sub_.subscribe(nh_, "camera_info", queue_size);
  
  if(use_approx_sync_policy) {
    image_info_approx_sync_.reset(new message_filters::Synchronizer<CameraSyncPolicy>(CameraSyncPolicy(queue_size), image_sub_, info_sub_));
    image_info_approx_sync_->registerCallback(boost::bind(&AsaRosNode::imageAndInfoCallback, this, _1, _2));
  } else {
    image_info_sync_.reset(
        new message_filters::TimeSynchronizer<sensor_msgs::Image,
                                              sensor_msgs::CameraInfo>(image_sub_, info_sub_, 10));
    image_info_sync_->registerCallback(
        boost::bind(&AsaRosNode::imageAndInfoCallback, this, _1, _2));
  }

  // Subscribe to transform topics, if any.
  transform_sub_ =
      nh_.subscribe("transform", 1, &AsaRosNode::transformCallback, this);

  // Publishers.
  found_anchor_pub_ =
      nh_private_.advertise<asa_ros_msgs::FoundAnchor>("found_anchor", 1, true);
  created_anchor_pub_ = nh_private_.advertise<asa_ros_msgs::CreatedAnchor>(
      "created_anchor", 1, true);
  feedback_pub_ = nh_private_.advertise<asa_ros_msgs::CreateAnchorFeedback>(
      "create_anchor_feedback", 1, true);

  // Services.
  create_anchor_srv_ = nh_private_.advertiseService(
      "create_anchor", &AsaRosNode::createAnchorCallback, this);
  find_anchor_srv_ = nh_private_.advertiseService(
      "find_anchor", &AsaRosNode::findAnchorCallback, this);
  reset_srv_ =
      nh_private_.advertiseService("reset", &AsaRosNode::resetCallback, this);
  reset_completely_srv_ = nh_private_.advertiseService(
      "reset_completely", &AsaRosNode::resetCompletelyCallback, this);

  // Transform settings.
  nh_private_.param("world_frame_id", world_frame_id_, world_frame_id_);
  nh_private_.param("camera_frame_id", camera_frame_id_, camera_frame_id_);
  nh_private_.param("anchor_frame_id", anchor_frame_id_, anchor_frame_id_);
  nh_private_.param("tf_lookup_timeout", tf_lookup_timeout_,
                    tf_lookup_timeout_);

  // Load ASA config and set it up.
  AsaRosConfig asa_config;

  // Set a small queue size to save RAMs.
  asa_config.max_queue_size = 50;

  // Set up the account IDs.
  nh_private_.param("account_id", asa_config.account_id, asa_config.account_id);
  nh_private_.param("account_key", asa_config.account_key,
                    asa_config.account_key);
  nh_private_.param("account_domain", asa_config.account_domain,
                    asa_config.account_domain);
  nh_private_.param("print_status", asa_config.print_status,
                    asa_config.print_status);

  ROS_INFO_STREAM("Account domain: " << asa_config.account_domain
                                     << " account ID: " << asa_config.account_id
                                     << " account key: "
                                     << asa_config.account_key);

  interface_.reset(new AzureSpatialAnchorsInterface(asa_config));
<<<<<<< HEAD
  interface_->setCreateAnchorFeedbackCallback(
    std::bind(&AsaRosNode::createAnchorFeedbackCallback, this,
              std::placeholders::_1, std::placeholders::_2,
              std::placeholders::_3));
=======

  if(activate_interface_level_logging){
    interface_->ActivateInterfaceLevelLogging();
  }
  
>>>>>>> 23868216
  interface_->start();

  std::string anchor_id;
  nh_private_.param("anchor_id", anchor_id, anchor_id);
  if (!anchor_id.empty()) {
    // Start looking for an anchor immediately if one is given as a param.
    interface_->queryAnchorWithCallback(
        anchor_id, std::bind(&AsaRosNode::anchorFoundCallback, this,
                             std::placeholders::_1, std::placeholders::_2));
  }
}

// Returns true if the camera intrinsics seem to be valid. Does not validate correctness
bool ValidateCameraIntrinsics(const boost::array<double, 9> K, int image_height, int image_width){
  return K.at(0) > 0 && K.at(4) > 0 && K.at(2) >= 0 && K.at(5) >= 0 && image_height > 0 && image_width > 0;
}

void AsaRosNode::imageAndInfoCallback(
    const sensor_msgs::Image::ConstPtr& image,
    const sensor_msgs::CameraInfo::ConstPtr& camera_info) {
  
  if (camera_frame_id_.empty()) {
    camera_frame_id_ = image->header.frame_id;
    ROS_INFO_STREAM("Set camera frame ID to " << camera_frame_id_);
  }

  if(!ValidateCameraIntrinsics(camera_info->K, image->height, image->width)){
    ROS_WARN_ONCE("The camera_info topic reported invalid values. The anchor creation will fail. Check the camera configuration.");
  }

  // Look up its pose.
  if (tf_buffer_.canTransform(world_frame_id_, camera_frame_id_,
                              image->header.stamp,
                              ros::Duration(tf_lookup_timeout_))) {
    geometry_msgs::TransformStamped transform = tf_buffer_.lookupTransform(
        world_frame_id_, camera_frame_id_, image->header.stamp);

    // Finally and only in this case can we actually add the frame.
    interface_->addFrame(*image, *camera_info, transform);
    ROS_INFO_ONCE("Added first frame.");
  } else {
    ROS_WARN_STREAM("Couldn't look up transform from "
                    << world_frame_id_ << " to " << camera_frame_id_
                    << " at timestamp " << image->header.stamp
                    << " and ros::Time::now() " << ros::Time::now());
  }
}

void AsaRosNode::transformCallback(const geometry_msgs::TransformStamped& msg) {
  const std::string kDefaultAuthority = "default_authority";
  const bool kIsStatic = false;

  geometry_msgs::TransformStamped tf_copy = msg;
  tf_copy.header.frame_id = world_frame_id_;
  tf_copy.child_frame_id = camera_frame_id_;
  tf_buffer_.setTransform(tf_copy, kDefaultAuthority, kIsStatic);
}

void AsaRosNode::anchorFoundCallback(
    const std::string& anchor_id,
    const Eigen::Affine3d& anchor_in_world_frame) {
  ROS_INFO_STREAM("Found anchor: " << anchor_id << "\n"
                                   << anchor_in_world_frame.matrix());
  // Here we will just publish a TF frame.
  geometry_msgs::TransformStamped T_W_A_msg =
      tf2::eigenToTransform(anchor_in_world_frame);
  T_W_A_msg.header.frame_id = world_frame_id_;
  T_W_A_msg.header.stamp = ros::Time::now();
  T_W_A_msg.child_frame_id = anchor_frame_id_;
  // If anchor frame ID is empty, just publish the anchor ID.
  if (anchor_frame_id_.empty()) {
    T_W_A_msg.child_frame_id = anchor_id;
  }

  tf_broadcaster_.sendTransform(T_W_A_msg);

  // Also publish this as a topic.
  asa_ros_msgs::FoundAnchor anchor_msg;
  anchor_msg.anchor_id = anchor_id;
  anchor_msg.anchor_in_world_frame = T_W_A_msg;

  found_anchor_pub_.publish(anchor_msg);
}

bool AsaRosNode::createAnchorCallback(asa_ros_msgs::CreateAnchorRequest& req,
                                      asa_ros_msgs::CreateAnchorResponse& res) {
  Eigen::Affine3d anchor_in_world_frame;
  anchor_in_world_frame = tf2::transformToEigen(req.anchor_in_world_frame);

  bool success = interface_->createAnchorWithCallback(
      anchor_in_world_frame,
      std::bind(&AsaRosNode::anchorCreatedCallback, this, std::placeholders::_1,
                std::placeholders::_2, std::placeholders::_3));
  // If there is not enough "spatial data" (different perspectives on the
  // scene), then anchor creation will fail immediately. This can be fixed by
  // getting more viewpoints.
  return true;
}

bool AsaRosNode::findAnchorCallback(asa_ros_msgs::FindAnchorRequest& req,
                                    asa_ros_msgs::FindAnchorResponse& res) {
  queryAnchors(req.anchor_id);
  return true;
}

void AsaRosNode::anchorCreatedCallback(bool success,
                                       const std::string& anchor_id,
                                       const std::string& reason) {
  asa_ros_msgs::CreatedAnchor anchor_msg;
  anchor_msg.success = success;
  anchor_msg.anchor_id = anchor_id;
  anchor_msg.failure_reason = reason;

  if (success) {
    ROS_INFO_STREAM("Successfully created an anchor with ID: " << anchor_id);
  } else {
    ROS_WARN_STREAM("Unable to create anchor. Reason: " << reason);
  }
  created_anchor_pub_.publish(anchor_msg);
}

bool AsaRosNode::queryAnchors(const std::string& anchor_ids) {
  anchor_ids_ = anchor_ids;
  if (interface_->queryAnchorWithCallback(
          anchor_ids,
          std::bind(&AsaRosNode::anchorFoundCallback, this,
                    std::placeholders::_1, std::placeholders::_2))) {
    // Only update anchor ID list if it's valid.
    anchor_ids_ = anchor_ids;
    return true;
  }
  return false;
}

void AsaRosNode::createAnchorFeedbackCallback(
    const float ready_for_create_progress,
    const float recommended_for_create_progress,
    const std::string& user_feedback) {

  if(feedback_pub_.getNumSubscribers() > 0) {
    asa_ros_msgs::CreateAnchorFeedback msg;
    msg.ready_for_create_progress = ready_for_create_progress;
    msg.recommended_for_create_progress = recommended_for_create_progress;
    msg.user_feedback = user_feedback;
    feedback_pub_.publish(msg);
  }
}

void AsaRosNode::createAnchorTimerCallback(const ros::TimerEvent& e) {
  std::string id;
  Eigen::Affine3d anchor_in_world_frame = Eigen::Affine3d::Identity();
  interface_->createAnchor(anchor_in_world_frame, &id);
  ROS_INFO_STREAM("Created an anchor with ID: " << id);
}

// Does a "soft" reset: continues to try to find any anchors that are
// currently being tracked.
bool AsaRosNode::resetCallback(std_srvs::EmptyRequest& req,
                               std_srvs::EmptyResponse& res) {
  interface_->reset();
  // Also re-query last set of anchors.
  queryAnchors(anchor_ids_);
  return true;
}

// Does a "hard" reset: stops tracking any anchors, wipes any session
// information.
bool AsaRosNode::resetCompletelyCallback(std_srvs::EmptyRequest& req,
                                         std_srvs::EmptyResponse& res) {
  interface_->reset();
  return true;
}

}  // namespace asa_ros

int main(int argc, char** argv) {
  google::InitGoogleLogging(argv[0]);
  google::InstallFailureSignalHandler();
  FLAGS_logtostderr = 1;

  ros::init(argc, argv, "asa_ros");

  ros::NodeHandle nh("");
  ros::NodeHandle nh_private("~");

  asa_ros::AsaRosNode node(nh, nh_private);
  ROS_INFO("[Azure Spatial Anchors ROS] Now running.");

  ros::spin();
  return 0;
}<|MERGE_RESOLUTION|>--- conflicted
+++ resolved
@@ -100,18 +100,13 @@
                                      << asa_config.account_key);
 
   interface_.reset(new AzureSpatialAnchorsInterface(asa_config));
-<<<<<<< HEAD
   interface_->setCreateAnchorFeedbackCallback(
     std::bind(&AsaRosNode::createAnchorFeedbackCallback, this,
               std::placeholders::_1, std::placeholders::_2,
               std::placeholders::_3));
-=======
-
   if(activate_interface_level_logging){
     interface_->ActivateInterfaceLevelLogging();
   }
-  
->>>>>>> 23868216
   interface_->start();
 
   std::string anchor_id;
