--- conflicted
+++ resolved
@@ -16,15 +16,9 @@
   <!-- Que size of the image and camera_info subscriber -->
   <arg name="subscriber_queue_size" default="1"/>
 
-<<<<<<< HEAD
-  <!-- If true the asa interface loggs Debug Messages and Errors to the screen -->
-  <arg name="activate_interface_level_logging" default="false"/>
-
   <!-- If true, query the last anchor id that was created from this machine. -->
   <arg name="query_last_anchor_id_from_cache" default="true"/>
 
-=======
->>>>>>> ad911de3
   <node name="asa_ros" type="asa_ros_node" pkg="asa_ros" output="screen" clear_params="true">
     <remap from="image" to="/camera/fisheye1_rect/image" />
     <remap from="camera_info" to="/camera/fisheye1_rect/camera_info" />
